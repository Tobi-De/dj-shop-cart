[tool.poetry]
name = "dj-shop-cart"
version = "5.2.0"
description = "Simple django cart manager for your django projects."
authors = ["Tobi DEGNON <tobidegnon@protonmail.com>"]
license = "MIT"
readme = "README.md"
repository = "https://github.com/Tobi-De/dj-shop-cart"
homepage = "https://github.com/Tobi-De/dj-shop-cart"
keywords = ["django", "python", "cart", "shop", "ecommerce"]
packages = [
    { include = "dj_shop_cart" },
    { include = "dj_shop_cart/migrations" },
]
classifiers = [
    "Development Status :: 5 - Production/Stable",
    "Framework :: Django :: 3.0",
    "Framework :: Django :: 3.1",
    "Framework :: Django :: 3.2",
    "Framework :: Django :: 4.0",
    "Intended Audience :: Developers",
    "Natural Language :: English",
]

[tool.poetry.dependencies]
python = "^3.8"
Django = ">=3.0"
attrs = ">=21.4,<23.0"

[tool.poetry.dev-dependencies]
<<<<<<< HEAD
pytest = "^7.1.3"
=======
pytest = "^7.2.0"
>>>>>>> ed1eebac
pytest-django = "^4.5.2"
mypy = "^0.991"
pre-commit = "^2.20.0"
<<<<<<< HEAD
black = "^22.8.0"
=======
black = "^22.10.0"
>>>>>>> ed1eebac
isort = "^5.10.1"
django-stubs = "^1.13.0"
factory-boy = "^3.2.1"
ipython = "^8.6.0"
poetryup = "^0.12.3"
redis = "^4.3.5"
hiredis = "^2.0.0"

[tool.black]
target-version = ['py37']

[tool.isort]
profile = "black"
add_imports = "from __future__ import annotations"

[tool.mypy]
mypy_path = "dj_shop_cart/"
no_implicit_optional = true
show_error_codes = true
warn_unreachable = true
warn_unused_ignores = true

[[tool.mypy.overrides]]
module = "tests.*"
allow_untyped_defs = true

[tool.pytest.ini_options]
addopts = "--ds=tests.settings --reuse-db"
python_files = ["tests.py", "test_*.py"]

[build-system]
requires = ["poetry-core>=1.0.0"]
build-backend = "poetry.core.masonry.api"<|MERGE_RESOLUTION|>--- conflicted
+++ resolved
@@ -6,7 +6,7 @@
 license = "MIT"
 readme = "README.md"
 repository = "https://github.com/Tobi-De/dj-shop-cart"
-homepage = "https://github.com/Tobi-De/dj-shop-cart"
+homepage = "https://tobi-de.github.io/dj-shop-cart/"
 keywords = ["django", "python", "cart", "shop", "ecommerce"]
 packages = [
     { include = "dj_shop_cart" },
@@ -28,19 +28,12 @@
 attrs = ">=21.4,<23.0"
 
 [tool.poetry.dev-dependencies]
-<<<<<<< HEAD
-pytest = "^7.1.3"
-=======
 pytest = "^7.2.0"
->>>>>>> ed1eebac
 pytest-django = "^4.5.2"
 mypy = "^0.991"
 pre-commit = "^2.20.0"
-<<<<<<< HEAD
 black = "^22.8.0"
-=======
 black = "^22.10.0"
->>>>>>> ed1eebac
 isort = "^5.10.1"
 django-stubs = "^1.13.0"
 factory-boy = "^3.2.1"
